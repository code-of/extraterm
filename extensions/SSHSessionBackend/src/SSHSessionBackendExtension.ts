--- conflicted
+++ resolved
@@ -87,11 +87,8 @@
       username: username,
       privateKeyFilenames,
       tryPasswordAuth,
-<<<<<<< HEAD
       agentSocketPath: this.#createAgentSocketPath(sessionConfig),
-=======
       verboseLogging: sessionConfig.verboseLogging,
->>>>>>> 4b7def72
     };
 
     return new SSHPty(this._log, options);
