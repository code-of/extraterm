--- conflicted
+++ resolved
@@ -3,14 +3,9 @@
  *
  * This source code is licensed under the MIT license which is detailed in the LICENSE.txt file.
  */
-<<<<<<< HEAD
 import * as _ from 'lodash';
 import * as fse from 'fs-extra';
 import * as constants from 'constants';
-=======
-import * as fs from 'fs';
-import _ = require('lodash');
->>>>>>> 4f8b0a3c
 
 import {ExtensionContext, Logger, SessionConfiguration} from 'extraterm-extension-api';
 import {UnixSessionEditorUi} from './UnixSessionEditorUi';
@@ -117,14 +112,17 @@
   }
 
   context.workspace.registerSessionEditor("unix", UnixSessionEditor);
-  etcShells = readEtcShells();
+  
+  readEtcShells().then(result => {
+    etcShells = result;
+  });
 }
 
 const ETC_SHELLS = "/etc/shells";
 
-function readEtcShells(): string[] {
-  if (fs.existsSync(ETC_SHELLS)) {
-    const shellText = fs.readFileSync("/etc/shells", "utf-8");
+async function readEtcShells(): Promise<string[]> {
+  if (await fse.exists(ETC_SHELLS)) {
+    const shellText = await fse.readFile("/etc/shells", "utf-8");
 
     const lines = shellText.split("\n");
     const result: string[] = [];
