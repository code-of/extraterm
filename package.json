--- conflicted
+++ resolved
@@ -1,10 +1,6 @@
 {
   "name": "extraterm",
-<<<<<<< HEAD
-  "version": "0.44.0",
-=======
   "version": "0.44.1",
->>>>>>> 2227fdc6
   "description": "A terminal",
   "author": "Simon Edwards",
   "license": "MIT",
